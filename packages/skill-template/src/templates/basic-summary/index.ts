import { Document } from '@langchain/core/documents';
import { BaseMessage, HumanMessage, SystemMessage } from '@langchain/core/messages';

import { START, END, StateGraphArgs, StateGraph } from '@langchain/langgraph';
import { BaseSkill, BaseSkillState, SkillRunnableConfig, baseStateGraphArgs } from '../../base';
// schema
import { z } from 'zod';
import { SkillInvocationConfig, SkillTemplateConfigSchema } from '@refly/openapi-schema';

interface GraphState extends BaseSkillState {
  documents: Document[];
  messages: BaseMessage[];
}

// Define a new graph

export class BasicSummarySkill extends BaseSkill {
  name = 'basic_summary';
  displayName = {
    en: 'Basic Summary',
    'zh-CN': '基础总结',
  };

  configSchema: SkillTemplateConfigSchema = {
    items: [],
  };

  invocationConfig: SkillInvocationConfig = {
    context: {
      relation: 'mutuallyExclusive',
      rules: [
        { key: 'resources', limit: 1 },
        { key: 'notes', limit: 1 },
        {
          key: 'contentList',
          limit: 1,
<<<<<<< HEAD
          rules: [
            { key: 'resourceSelection', limit: 1 },
            { key: 'noteSelection', limit: 1 },
            { key: 'extensionWeblinkSelection', limit: 1 },
          ],
=======
          preferredSelectionKeys: ['resourceSelection', 'noteSelection', 'extensionWeblinkSelection'],
>>>>>>> 878766c6
        },
      ],
    },
  };

  description = 'Give a summary of the given context';

  schema = z.object({
    query: z.string().describe('The user query'),
  });

  graphState: StateGraphArgs<GraphState>['channels'] = {
    ...baseStateGraphArgs,
    documents: {
      reducer: (left?: Document[], right?: Document[]) => (right ? right : left || []),
      default: () => [],
    },
    messages: {
      reducer: (x: BaseMessage[], y: BaseMessage[]) => x.concat(y),
      default: () => [],
    },
  };

  async generate(state: GraphState, config?: SkillRunnableConfig) {
    this.engine.logger.log('---GENERATE---');

    const { documents } = state;
    const { locale = 'en', notes = [], resources = [], contentList = [] } = config?.configurable || {};

    // 1. build context text
    const contextToCitationText = documents.reduce((total, cur) => {
      (total += `\n\n下面是网页 [${cur?.metadata?.title}](${cur?.metadata?.source}) 的内容\n\n`),
        (total += `\n===\n${cur?.pageContent}\n===\n\n`);

      return total;
    }, '');

    let contentListText = '';
    if (resources?.length > 0) {
      contentListText = resources[0].resource?.content;
    } else if (notes?.length > 0) {
      contentListText = notes[0].note?.content;
    } else if (contentList?.length > 0) {
      contentListText = contentList.map((item, index) => `${index + 1}. ${item.content}`).join('\n\n');
    }

    const llm = this.engine.chatModel({
      temperature: 0.9,
      maxTokens: 1024,
    });

    // 2. pass context text to llm
    const systemPrompt = `# Role
You are a web content digester who focuses on quickly understanding and organizing the main content of web pages to provide users with streamlined and accurate summaries.

## Skill
### Skill 1: Web page summary
- Extract the topic and main ideas of the web page.
- Provide a concise, summary description that allows users to quickly understand the theme and main points of the entire web page.

### Skill 2: Web page summary
- Generate concise summaries based on extracted information.

### Skill 3: Extracting key points from web pages
- Identify the main paragraphs and key points of the web page.
- List the main ideas of each important section, providing a clear list of bullet points.

## Constraints
- Only handle issues related to web content.
- Always provide an accurate summary of web content.
- When reporting the key points of each web page, strive to be concise and clear.
- The summaries, summaries, and key points generated should help users quickly understand the web page content.
- Responding in a language that the user can understand.
- Unable to handle articles exceeding a certain length.
- Using Markdown format for returns

## Examples

with locale: zh-CN (the content include in =====\n{summary}\n=====)
> please output content in given locale language, include title, summary and key points

### 总结
AgentKit 是一个直观的大型语言模型（LLM）提示框架，用于构建多功能智能体的思考过程，以解决复杂任务。

### 摘要
AgentKit 是一个直观的大型语言模型（LLM）提示框架，用于多功能智能体，通过从简单的自然语言提示中明确构建复杂的 “思考过程”。AgentKit 的设计目标是使用简单的自然语言提示来构建复杂的思考过程，以帮助用户解决复杂的任务。AgentKit 的特点是直观易用，可以帮助用户快速构建 LLM 智能体的思考过程。

### 要点
- AgentKit 是一个用于构建 LLM 智能体的思考过程的框架。
  - 支持使用简单的自然语言提示来构建复杂的思考过程。
  - 可以帮助用户解决复杂的任务。
- AgentKit 的设计目标是直观易用。
  - 提供了一个直观的界面，使用户可以快速构建 LLM 智能体的思考过程。
  - 可以帮助用户更好地理解 LLM 智能体的工作原理。
- AgentKit 适用于解决复杂任务。
  - 可以帮助用户构建 LLM 智能体的思考过程，以解决复杂的任务。
  - 可以帮助用户更好地理解 LLM 智能体的工作原理，以更好地解决复杂的任务。
...

## CONTEXT 

The content to be summarized is as follows:(with three "---" as separator, **only include the content between the separator, not include the separator**):

---

{context}

---
`;

    const contextString = contentListText || '';

    const prompt = systemPrompt.replace(`{context}`, contextString);
    const responseMessage = await llm.invoke([
      new SystemMessage(prompt),
      new HumanMessage(`Please generate a summary based on the **CONTEXT** in ${locale} language:`),
    ]);

    return { messages: [responseMessage] };
  }

  toRunnable() {
    const workflow = new StateGraph<GraphState>({
      channels: this.graphState,
    })
      .addNode('generate', this.generate.bind(this))
      .addEdge(START, 'generate')
      .addEdge('generate', END);

    return workflow.compile();
  }
}<|MERGE_RESOLUTION|>--- conflicted
+++ resolved
@@ -34,15 +34,7 @@
         {
           key: 'contentList',
           limit: 1,
-<<<<<<< HEAD
-          rules: [
-            { key: 'resourceSelection', limit: 1 },
-            { key: 'noteSelection', limit: 1 },
-            { key: 'extensionWeblinkSelection', limit: 1 },
-          ],
-=======
           preferredSelectionKeys: ['resourceSelection', 'noteSelection', 'extensionWeblinkSelection'],
->>>>>>> 878766c6
         },
       ],
     },
