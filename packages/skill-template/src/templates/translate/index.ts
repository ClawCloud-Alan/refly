--- conflicted
+++ resolved
@@ -5,13 +5,9 @@
 import { BaseSkill, BaseSkillState, SkillRunnableConfig, baseStateGraphArgs } from '../../base';
 // schema
 import { z } from 'zod';
-<<<<<<< HEAD
 import { Icon, SkillInvocationConfig, SkillTemplateConfigSchema } from '@refly/openapi-schema';
-=======
-import { SkillInvocationConfig, SkillTemplateConfigSchema } from '@refly/openapi-schema';
 // utils
 import { languageNameToLocale, localeToLanguageName, zhCNLocale } from '@refly/common-types';
->>>>>>> a582c32f
 
 interface GraphState extends BaseSkillState {
   documents: Document[];
