--- conflicted
+++ resolved
@@ -66,11 +66,7 @@
 export class SkillEngine {
   constructor(public logger: Logger, public service: ReflyService, private options?: SkillEngineOptions) {
     this.options = {
-<<<<<<< HEAD
-      defaultModel: 'anthropic/claude-3.5-sonnet',
-=======
       defaultModel: 'openai/gpt-4o-mini',
->>>>>>> fe7a8d44
       ...options,
     };
   }
