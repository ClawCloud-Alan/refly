import { useEffect, useMemo, useState } from 'react';
import { useSiderStoreShallow } from '@refly-packages/ai-workspace-common/stores/sider';
import getClient from '@refly-packages/ai-workspace-common/requests/proxiedRequest';
import { useGetProjectCanvasId } from '@refly-packages/ai-workspace-common/hooks/use-get-project-canvasId';
import { sourceObject } from '@refly-packages/ai-workspace-common/components/project/project-directory';

const DATA_NUM = 6;
const DATA_NUM_CANVAS_FOR_PROJECT = 1000;

export const useHandleSiderData = (initData?: boolean) => {
  const { projectId } = useGetProjectCanvasId();
<<<<<<< HEAD
  const { canvasList, updateCanvasList, sourceList, updateSourceList } = useSiderStoreShallow(
    (state) => ({
      canvasList: state.canvasList,
      updateCanvasList: state.setCanvasList,
      sourceList: state.sourceList,
      updateSourceList: state.setSourceList,
    }),
  );
=======
  const {
    canvasList,
    updateCanvasList,
    sourceList,
    updateSourceList,
    projectsList,
    updateProjectsList,
  } = useSiderStoreShallow((state) => ({
    canvasList: state.canvasList,
    updateCanvasList: state.setCanvasList,
    sourceList: state.sourceList,
    updateSourceList: state.setSourceList,
    projectsList: state.projectsList,
    updateProjectsList: state.setProjectsList,
  }));
>>>>>>> 1194b5ca

  const [isLoadingCanvas, setIsLoadingCanvas] = useState(false);
  const [isLoadingResource, setIsLoadingResource] = useState(false);
  const [isLoadingDocument, setIsLoadingDocument] = useState(false);
<<<<<<< HEAD
=======
  const [isLoadingProjects, setIsLoadingProjects] = useState(false);
>>>>>>> 1194b5ca

  const requestCanvasList = async () => {
    const { data: res, error } = await getClient().listCanvases({
      query: { page: 1, pageSize: projectId ? DATA_NUM_CANVAS_FOR_PROJECT : DATA_NUM, projectId },
    });
    if (error) {
      console.error('getCanvasList error', error);
      return [];
    }
    return res?.data || [];
  };

  const getCanvasList = async (setLoading?: boolean) => {
    setLoading && setIsLoadingCanvas(true);

    const canvases = await requestCanvasList();
    setLoading && setIsLoadingCanvas(false);
    const formattedCanvases = canvases.map((canvas) => ({
      id: canvas.canvasId,
      name: canvas.title,
      updatedAt: canvas.updatedAt,
      type: 'canvas' as const,
    }));
    updateCanvasList(formattedCanvases);
    return formattedCanvases;
  };

<<<<<<< HEAD
  const getResourceList = async () => {
    if (isLoadingResource) return;
    setIsLoadingResource(true);
    const { data: res, error } = await getClient().listResources({
      query: { page: 1, pageSize: 1000, projectId },
=======
  const requestProjectsList = async () => {
    const { data: res, error } = await getClient().listProjects({
      query: { page: 1, pageSize: DATA_NUM },
>>>>>>> 1194b5ca
    });
    setIsLoadingResource(false);
    if (error) {
<<<<<<< HEAD
      console.error('getCanvasList error', error);
      return [];
    }
    return res?.data || [];
  };

  const getDocumentList = async () => {
    if (isLoadingDocument) return;
    setIsLoadingDocument(true);
    const { data: res, error } = await getClient().listDocuments({
      query: { page: 1, pageSize: 1000, projectId },
    });
    setIsLoadingDocument(false);
=======
      console.error('getProjectsList error', error);
      return [];
    }
    return res?.data || [];
  };

  const getProjectsList = async (setLoading?: boolean) => {
    setLoading && setIsLoadingProjects(true);

    const projects = await requestProjectsList();
    setLoading && setIsLoadingProjects(false);
    const formattedProjects = projects.map((project) => ({
      id: project.projectId,
      name: project.name,
      description: project.description,
      updatedAt: project.updatedAt,
      coverUrl: project.coverUrl,
      type: 'project' as const,
    }));
    updateProjectsList(formattedProjects);
    return formattedProjects;
  };

  const getResourceList = async () => {
    if (isLoadingResource) return;
    setIsLoadingResource(true);
    const { data: res, error } = await getClient().listResources({
      query: { page: 1, pageSize: 1000, projectId },
    });
    setIsLoadingResource(false);
>>>>>>> 1194b5ca
    if (error) {
      console.error('getCanvasList error', error);
      return [];
    }
    return res?.data || [];
  };

<<<<<<< HEAD
  const getSourceList = async () => {
    const resources = await getResourceList();
    const documents = await getDocumentList();

=======
  const getDocumentList = async () => {
    if (isLoadingDocument) return;
    setIsLoadingDocument(true);
    const { data: res, error } = await getClient().listDocuments({
      query: { page: 1, pageSize: 1000, projectId },
    });
    setIsLoadingDocument(false);
    if (error) {
      console.error('getCanvasList error', error);
      return [];
    }
    return res?.data || [];
  };

  const getSourceList = async () => {
    const resources = await getResourceList();
    const documents = await getDocumentList();

>>>>>>> 1194b5ca
    const docs = (documents || []).map((item) => ({
      ...item,
      entityId: item.docId,
      entityType: 'document',
    }));
    const res = (resources || []).map((item) => ({
      ...item,
      entityId: item.resourceId,
      entityType: 'resource',
    }));

    const merged = [...docs, ...res];

    const sorted = merged.sort((a, b) => {
      const dateA = a?.updatedAt ? new Date(a.updatedAt).getTime() : 0;
      const dateB = b?.updatedAt ? new Date(b.updatedAt).getTime() : 0;
      return dateB - dateA;
    });
    updateSourceList(sorted as sourceObject[]);
  };

  const loadingSource = useMemo(
    () => isLoadingResource || isLoadingDocument,
    [isLoadingResource, isLoadingDocument],
  );

  const loadSiderData = async (setLoading?: boolean) => {
    getCanvasList(setLoading);
    getProjectsList(setLoading);
  };

  useEffect(() => {
    if (initData) {
      loadSiderData(true);
      if (projectId) {
        getSourceList();
      }
    }
  }, []);

  return {
    loadSiderData,
    getCanvasList,
    canvasList,
    isLoadingCanvas,
    updateCanvasList,
<<<<<<< HEAD
=======
    getProjectsList,
    projectsList,
    isLoadingProjects,
    updateProjectsList,
>>>>>>> 1194b5ca
    sourceList,
    loadingSource,
    getSourceList,
  };
};<|MERGE_RESOLUTION|>--- conflicted
+++ resolved
@@ -9,16 +9,6 @@
 
 export const useHandleSiderData = (initData?: boolean) => {
   const { projectId } = useGetProjectCanvasId();
-<<<<<<< HEAD
-  const { canvasList, updateCanvasList, sourceList, updateSourceList } = useSiderStoreShallow(
-    (state) => ({
-      canvasList: state.canvasList,
-      updateCanvasList: state.setCanvasList,
-      sourceList: state.sourceList,
-      updateSourceList: state.setSourceList,
-    }),
-  );
-=======
   const {
     canvasList,
     updateCanvasList,
@@ -34,15 +24,11 @@
     projectsList: state.projectsList,
     updateProjectsList: state.setProjectsList,
   }));
->>>>>>> 1194b5ca
 
   const [isLoadingCanvas, setIsLoadingCanvas] = useState(false);
   const [isLoadingResource, setIsLoadingResource] = useState(false);
   const [isLoadingDocument, setIsLoadingDocument] = useState(false);
-<<<<<<< HEAD
-=======
   const [isLoadingProjects, setIsLoadingProjects] = useState(false);
->>>>>>> 1194b5ca
 
   const requestCanvasList = async () => {
     const { data: res, error } = await getClient().listCanvases({
@@ -70,35 +56,11 @@
     return formattedCanvases;
   };
 
-<<<<<<< HEAD
-  const getResourceList = async () => {
-    if (isLoadingResource) return;
-    setIsLoadingResource(true);
-    const { data: res, error } = await getClient().listResources({
-      query: { page: 1, pageSize: 1000, projectId },
-=======
   const requestProjectsList = async () => {
     const { data: res, error } = await getClient().listProjects({
       query: { page: 1, pageSize: DATA_NUM },
->>>>>>> 1194b5ca
     });
-    setIsLoadingResource(false);
     if (error) {
-<<<<<<< HEAD
-      console.error('getCanvasList error', error);
-      return [];
-    }
-    return res?.data || [];
-  };
-
-  const getDocumentList = async () => {
-    if (isLoadingDocument) return;
-    setIsLoadingDocument(true);
-    const { data: res, error } = await getClient().listDocuments({
-      query: { page: 1, pageSize: 1000, projectId },
-    });
-    setIsLoadingDocument(false);
-=======
       console.error('getProjectsList error', error);
       return [];
     }
@@ -129,7 +91,6 @@
       query: { page: 1, pageSize: 1000, projectId },
     });
     setIsLoadingResource(false);
->>>>>>> 1194b5ca
     if (error) {
       console.error('getCanvasList error', error);
       return [];
@@ -137,12 +98,6 @@
     return res?.data || [];
   };
 
-<<<<<<< HEAD
-  const getSourceList = async () => {
-    const resources = await getResourceList();
-    const documents = await getDocumentList();
-
-=======
   const getDocumentList = async () => {
     if (isLoadingDocument) return;
     setIsLoadingDocument(true);
@@ -161,7 +116,6 @@
     const resources = await getResourceList();
     const documents = await getDocumentList();
 
->>>>>>> 1194b5ca
     const docs = (documents || []).map((item) => ({
       ...item,
       entityId: item.docId,
@@ -208,13 +162,10 @@
     canvasList,
     isLoadingCanvas,
     updateCanvasList,
-<<<<<<< HEAD
-=======
     getProjectsList,
     projectsList,
     isLoadingProjects,
     updateProjectsList,
->>>>>>> 1194b5ca
     sourceList,
     loadingSource,
     getSourceList,
