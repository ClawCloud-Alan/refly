import { useAddNode } from '@refly-packages/ai-workspace-common/hooks/canvas/use-add-node';

import { genMemoID } from '@refly-packages/utils/id';
import { XYPosition } from '@xyflow/react';
import { useTranslation } from 'react-i18next';

export const useCreateMemo = () => {
  const { t } = useTranslation();
  const { addNode } = useAddNode();

  const createMemo = (options: { content: string; position?: XYPosition }) => {
    const memoId = genMemoID();

<<<<<<< HEAD
    addNode({
      type: 'memo',
      data: {
        title: t('canvas.nodeTypes.memo'),
        contentPreview: options.content,
        entityId: memoId,
=======
    addNode(
      {
        type: 'memo',
        data: {
          title: t('knowledgeBase.context.nodeTypes.memo'),
          contentPreview: options.content,
          entityId: memoId,
        },
        position: options.position,
>>>>>>> 4985a568
      },
      undefined,
      false,
      true,
    );
  };

  return { createMemo };
};<|MERGE_RESOLUTION|>--- conflicted
+++ resolved
@@ -11,24 +11,15 @@
   const createMemo = (options: { content: string; position?: XYPosition }) => {
     const memoId = genMemoID();
 
-<<<<<<< HEAD
-    addNode({
-      type: 'memo',
-      data: {
-        title: t('canvas.nodeTypes.memo'),
-        contentPreview: options.content,
-        entityId: memoId,
-=======
     addNode(
       {
         type: 'memo',
         data: {
-          title: t('knowledgeBase.context.nodeTypes.memo'),
+          title: t('canvas.nodeTypes.memo'),
           contentPreview: options.content,
           entityId: memoId,
         },
         position: options.position,
->>>>>>> 4985a568
       },
       undefined,
       false,
