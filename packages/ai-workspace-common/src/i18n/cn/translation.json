--- conflicted
+++ resolved
@@ -13,13 +13,10 @@
     "putSuccess": "操作成功",
     "deleteConfirmMessage": "确定删除？",
     "multiSelect": "多选",
-<<<<<<< HEAD
     "input": "输入",
     "context": "上下文",
-    "templateConfig": "模板配置"
-=======
+    "templateConfig": "模板配置",
     "required": "必填项"
->>>>>>> 4c95c55b
   },
   "systemMaintenanceShutdown": {
     "title": "尊敬的用户，您好！",
