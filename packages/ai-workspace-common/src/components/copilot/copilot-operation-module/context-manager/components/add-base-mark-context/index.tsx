import React, { useState } from 'react';
import { Button, Popover, Tooltip } from 'antd';
import { Badge } from 'antd';
import { IconPlus } from '@arco-design/web-react/icon';
import { BaseMarkContextSelector } from '../base-mark-context-selector';
import { Mark } from '@refly/common-types';
import { useTranslation } from 'react-i18next';
import { useProcessContextItems } from '../../hooks/use-process-context-items';
import { useContextPanelStoreShallow } from '@refly-packages/ai-workspace-common/stores/context-panel';
import { backendBaseMarkTypes, BaseMarkType, frontendBaseMarkTypes } from '@refly/common-types';
import { getPopupContainer } from '@refly-packages/ai-workspace-common/utils/ui';
import { MessageIntentSource } from '@refly-packages/ai-workspace-common/types/copilot';

export const AddBaseMarkContext = (props: { source: MessageIntentSource }) => {
  const [popoverVisible, setPopoverVisible] = useState(false);
  const { t } = useTranslation();

  const { processedContextItems } = useProcessContextItems();
  const { addMark, removeMark, currentSelectedMarks } = useContextPanelStoreShallow((state) => ({
    addMark: state.addMark,
    removeMark: state.removeMark,
    toggleMarkActive: state.toggleMarkActive,
    clearMarks: state.clearMarks,
    updateMark: state.updateMark,
    currentSelectedMarks: state.currentSelectedMarks,
    filterIdsOfCurrentSelectedMarks: state.filterIdsOfCurrentSelectedMarks,
    filterErrorInfo: state.filterErrorInfo,
  }));

  const selectedItems = processedContextItems?.filter((item) =>
    [...backendBaseMarkTypes, ...frontendBaseMarkTypes].includes(item?.type as BaseMarkType),
  );

  const handleAddItem = (newMark: Mark) => {
    // 检查项目是否已经存在于 store 中
    const existingMark = currentSelectedMarks.find((mark) => mark.id === newMark.id && mark.type === newMark.type);

    if (!existingMark) {
      // 如果项目不存在，添加到 store

      addMark(newMark);
    } else {
      removeMark(existingMark.id);
      // 如果项目已存在，可以选择更新它或者不做任何操作
      // 这里我们选择不做任何操作，但您可以根据需求进行调整
      console.log('Item already exists in the store');
    }
  };

  const handleVisibleChange = (visible: boolean) => {
    setPopoverVisible(visible);
  };

  const handleClose = () => {
    setPopoverVisible(false);
  };

  const handleSelect = (newMark: Mark) => {
    handleAddItem(newMark);
  };

  return (
    <Badge count={(selectedItems || []).length} size="small" color="#00968F" style={{ zIndex: 1000 }}>
<<<<<<< HEAD
      <Popover
        placement="bottom"
        trigger="click"
        overlayInnerStyle={{ padding: 0, boxShadow: 'none' }}
        open={popoverVisible}
        onOpenChange={handleVisibleChange}
        content={
          <BaseMarkContextSelector onClose={handleClose} onSelect={handleSelect} selectedItems={selectedItems} />
        }
      >
        <Tooltip
          title={selectedItems?.length > 0 ? t('knowledgeBase.context.addContext') : ''}
          getPopupContainer={getPopupContainer}
        >
          <Button
            icon={<IconPlus />}
            size="small"
            type="default"
            className="text-xs h-6 rounded border text-gray-500 gap-1"
          >
            {selectedItems?.length === 0 ? t('copilot.addContext') : null}
          </Button>
        </Tooltip>
      </Popover>
=======
      <div className="add-base-mark-context">
        <Popover
          position="bottom"
          trigger="click"
          className="add-base-mark-context-popover"
          popupVisible={popoverVisible}
          onVisibleChange={handleVisibleChange}
          content={
            <BaseMarkContextSelector
              source={props.source}
              onClose={handleClose}
              onSelect={handleSelect}
              selectedItems={selectedItems}
            />
          }
        >
          <Tooltip content={t('knowledgeBase.context.addContext')} getPopupContainer={getPopupContainer}>
            <Button
              icon={<IconPlus />}
              size="mini"
              type="outline"
              className="h-6 text-xs rounded border border-gray-300"
              style={{ borderColor: '#e5e5e5', color: 'rgba(0,0,0,0.6)' }}
            >
              {selectedItems?.length === 0 ? t('copilot.addContext') : null}
            </Button>
          </Tooltip>
        </Popover>
      </div>
>>>>>>> f77c1369
    </Badge>
  );
};<|MERGE_RESOLUTION|>--- conflicted
+++ resolved
@@ -61,7 +61,6 @@
 
   return (
     <Badge count={(selectedItems || []).length} size="small" color="#00968F" style={{ zIndex: 1000 }}>
-<<<<<<< HEAD
       <Popover
         placement="bottom"
         trigger="click"
@@ -69,7 +68,12 @@
         open={popoverVisible}
         onOpenChange={handleVisibleChange}
         content={
-          <BaseMarkContextSelector onClose={handleClose} onSelect={handleSelect} selectedItems={selectedItems} />
+          <BaseMarkContextSelector
+            source={props.source}
+            onClose={handleClose}
+            onSelect={handleSelect}
+            selectedItems={selectedItems}
+          />
         }
       >
         <Tooltip
@@ -86,37 +90,6 @@
           </Button>
         </Tooltip>
       </Popover>
-=======
-      <div className="add-base-mark-context">
-        <Popover
-          position="bottom"
-          trigger="click"
-          className="add-base-mark-context-popover"
-          popupVisible={popoverVisible}
-          onVisibleChange={handleVisibleChange}
-          content={
-            <BaseMarkContextSelector
-              source={props.source}
-              onClose={handleClose}
-              onSelect={handleSelect}
-              selectedItems={selectedItems}
-            />
-          }
-        >
-          <Tooltip content={t('knowledgeBase.context.addContext')} getPopupContainer={getPopupContainer}>
-            <Button
-              icon={<IconPlus />}
-              size="mini"
-              type="outline"
-              className="h-6 text-xs rounded border border-gray-300"
-              style={{ borderColor: '#e5e5e5', color: 'rgba(0,0,0,0.6)' }}
-            >
-              {selectedItems?.length === 0 ? t('copilot.addContext') : null}
-            </Button>
-          </Tooltip>
-        </Popover>
-      </div>
->>>>>>> f77c1369
     </Badge>
   );
 };