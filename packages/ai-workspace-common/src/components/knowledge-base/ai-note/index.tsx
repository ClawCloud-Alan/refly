import { memo, useEffect, useMemo, useRef, useState } from 'react';
import wordsCount from 'words-count';
import getClient from '@refly-packages/ai-workspace-common/requests/proxiedRequest';
import { Note } from '@refly/openapi-schema';

import './index.scss';
import { useCookie } from 'react-use';
import { Button, Divider, Input, Popconfirm, Popover, Spin, Switch, Tabs } from '@arco-design/web-react';
import { HiOutlineLockClosed, HiOutlineLockOpen, HiOutlineClock } from 'react-icons/hi2';
import { HiOutlineSearch } from 'react-icons/hi';
import { useSearchParams } from 'react-router-dom';
import { useTranslation } from 'react-i18next';
import { editorEmitter } from '@refly-packages/ai-workspace-common/utils/event-emitter/editor';
// 编辑器组件
import {
  CollabEditorCommand,
  CollabGenAIMenuSwitch,
  CollabGenAIBlockMenu,
} from '@refly-packages/editor-component/advanced-editor';
import { EditorRoot } from '@refly-packages/editor-core/components';
import { EditorContent, EditorInstance } from '@refly-packages/editor-core/components';
import { DeleteDropdownMenu } from '@refly-packages/ai-workspace-common/components/knowledge-base/delete-dropdown-menu';
import { configureHighlightJs, ImageResizer, handleCommandNavigation } from '@refly-packages/editor-core/extensions';
import { defaultExtensions } from '@refly-packages/editor-component/extensions';
import { createUploadFn } from '@refly-packages/editor-component/image-upload';
import { configureSlashCommand } from '@refly-packages/editor-component/slash-command';
import { HocuspocusProvider } from '@hocuspocus/provider';
import Collaboration from '@tiptap/extension-collaboration';
import { useDebouncedCallback } from 'use-debounce';
import { handleImageDrop, handleImagePaste } from '@refly-packages/editor-core/plugins';
import CollaborationCursor from '@tiptap/extension-collaboration-cursor';
import { getHierarchicalIndexes, TableOfContents } from '@tiptap-pro/extension-table-of-contents';
// 编辑器样式
// 图标
import { AiOutlineWarning, AiOutlineFileWord, AiOutlineDisconnect } from 'react-icons/ai';
import { useSearchStore } from '@refly-packages/ai-workspace-common/stores/search';
import { getClientOrigin, getWsServerOrigin } from '@refly-packages/utils/url';
import { useNoteStore } from '@refly-packages/ai-workspace-common/stores/note';
import { useNoteTabs } from '@refly-packages/ai-workspace-common/hooks/use-note-tabs';
import { useAINote } from '@refly-packages/ai-workspace-common/hooks/use-ai-note';
import { AINoteEmpty } from '@refly-packages/ai-workspace-common/components/knowledge-base/ai-note-empty';

// content selector
import { useContentSelector } from '@refly-packages/ai-workspace-common/modules/content-selector/hooks/use-content-selector';
import '@refly-packages/ai-workspace-common/modules/content-selector/styles/content-selector.scss';
import classNames from 'classnames';
import { useContentSelectorStore } from '@refly-packages/ai-workspace-common/modules/content-selector/stores/content-selector';
import { useContextPanelStore } from '@refly-packages/ai-workspace-common/stores/context-panel';
// componets
import { ToC } from './ToC';
import { IconBook, IconLoading, IconPlus } from '@arco-design/web-react/icon';

const MemorizedToC = memo(ToC);

const CollaborativeEditor = ({ noteId }: { noteId: string }) => {
  const { t } = useTranslation();
  const lastCursorPosRef = useRef<number>();
  const [token] = useCookie('_refly_ai_sid');

  const noteStore = useNoteStore((state) => ({
    currentNote: state.currentNote,
    noteServerStatus: state.noteServerStatus,
    updateCurrentNote: state.updateCurrentNote,
    updateNoteCharsCount: state.updateNoteCharsCount,
    updateNoteSaveStatus: state.updateNoteSaveStatus,
    updateNoteServerStatus: state.updateNoteServerStatus,
    updateEditor: state.updateEditor,
    updateTocItems: state.updateTocItems,
    updateLastCursorPosRef: state.updateLastCursorPosRef,
  }));

  const contextPanelStore = useContextPanelStore((state) => ({
    updateBeforeSelectionNoteContent: state.updateBeforeSelectionNoteContent,
    updateAfterSelectionNoteContent: state.updateAfterSelectionNoteContent,
    updateCurrentSelectionContent: state.updateCurrentSelectionContent,
  }));
  const editorRef = useRef<EditorInstance>();

  const { showContentSelector, scope } = useContentSelectorStore((state) => ({
    showContentSelector: state.showContentSelector,
    scope: state.scope,
  }));

  // initial block selection
<<<<<<< HEAD
  const { initMessageListener, initContentSelectorElem, addInlineMarkForNote } = useContentSelector(
=======
  const baseUrl = getClientOrigin();
  const { initMessageListener, initContentSelectorElem } = useContentSelector(
>>>>>>> d22ff572
    'ai-note-editor-content-container',
    'noteSelection',
    {
      url: `${baseUrl}/knowledge-base?noteId=${noteId}`,
    },
  );

  const websocketProvider = useMemo(() => {
    return new HocuspocusProvider({
      url: getWsServerOrigin(),
      name: noteId,
      token,
    });
  }, [noteId]);

  const uploadFn = useMemo(() => createUploadFn({ entityId: noteId, entityType: 'note' }), [noteId]);
  const slashCommand = useMemo(
    () =>
      configureSlashCommand({
        entityId: noteId,
        entityType: 'note',
      }),
    [noteId],
  );

  const extensions = [
    ...defaultExtensions,
    slashCommand,
    Collaboration.configure({
      document: websocketProvider.document,
    }),
    CollaborationCursor.configure({
      provider: websocketProvider,
    }),
    TableOfContents.configure({
      getIndex: getHierarchicalIndexes,
      onUpdate(content) {
        noteStore.updateTocItems(content);
      },
    }),
  ];

  // Apply Codeblock Highlighting on the HTML from editor.getHTML()
  const highlightCodeblocks = async (content: string) => {
    const hljs = await configureHighlightJs();
    const doc = new DOMParser().parseFromString(content, 'text/html');
    doc.querySelectorAll('pre code').forEach((el) => {
      // @ts-ignore
      // https://highlightjs.readthedocs.io/en/latest/api.html?highlight=highlightElement#highlightelement
      hljs.highlightElement(el);
    });
    return new XMLSerializer().serializeToString(doc);
  };

  const debouncedUpdates = useDebouncedCallback(async (editor: EditorInstance) => {
    const json = editor.getJSON();
    const markdown = editor.storage.markdown.getMarkdown();
    noteStore.updateNoteCharsCount(wordsCount(markdown));
    window.localStorage.setItem('html-content', await highlightCodeblocks(editor.getHTML()));
    window.localStorage.setItem('novel-content', JSON.stringify(json));
    window.localStorage.setItem('markdown', editor.storage.markdown.getMarkdown());
    noteStore.updateNoteSaveStatus('Saved');
  }, 500);

  const handleContentSelectorClick = () => {
    addInlineMarkForNote();
  };

  useEffect(() => {
    // Update status changes
    websocketProvider.on('status', (event) => {
      noteStore.updateNoteServerStatus(event.status);
    });

    return () => {
      websocketProvider.forceSync();
      websocketProvider.destroy();
      editorRef.current?.destroy();
    };
  }, []);

  const readOnly = noteStore?.currentNote?.readOnly ?? false;

  useEffect(() => {
    if (editorRef.current && !readOnly) {
      editorRef.current.on('blur', () => {
        lastCursorPosRef.current = editorRef.current?.view?.state?.selection?.$head?.pos;

        const editor = editorRef.current;
        const { state } = editor?.view || {};
        const { selection } = state || {};
        const { doc } = editor?.state || {};
        const { from, to } = selection || {};

        const getMarkdownSlice = (start: number, end: number) => {
          const slice = doc.slice(start, end);
          return editor.storage.markdown.serializer.serialize(slice.content);
        };

        const prevSelectionContent = getMarkdownSlice(0, from);
        const afterSelectionContent = getMarkdownSlice(to, editor?.state?.doc?.content?.size);
        const selectedContent = getMarkdownSlice(from, to);

        noteStore.updateLastCursorPosRef(lastCursorPosRef.current);
        contextPanelStore.updateCurrentSelectionContent(selectedContent);
        contextPanelStore.updateBeforeSelectionNoteContent(prevSelectionContent);
        contextPanelStore.updateAfterSelectionNoteContent(afterSelectionContent);
      });
    }
  }, [editorRef.current, readOnly]);

  useEffect(() => {
    editorEmitter.on('insertBlow', (content) => {
      const isFocused = editorRef.current?.isFocused;

      if (isFocused) {
        lastCursorPosRef.current = editorRef.current?.view?.state?.selection?.$head?.pos;
        editorRef.current?.commands?.insertContentAt?.(lastCursorPosRef.current, content);
      } else if (lastCursorPosRef.current) {
        editorRef.current
          .chain()
          .focus(lastCursorPosRef.current)
          .insertContentAt(
            {
              from: lastCursorPosRef.current,
              to: lastCursorPosRef.current,
            },
            content,
          )
          .run();
      }
    });
  }, []);

  useEffect(() => {
    if (editorRef.current) {
      if (readOnly) {
        // ensure we sync the content just before setting the editor to readonly
        websocketProvider.forceSync();
      }
      editorRef.current.setOptions({ editable: !readOnly });
    }
  }, [readOnly]);

  return (
    <div
      className={classNames('w-full', 'ai-note-editor-content-container', {
        'refly-selector-mode-active': showContentSelector,
        'refly-block-selector-mode': scope === 'block',
        'refly-inline-selector-mode': scope === 'inline',
      })}
    >
      {initContentSelectorElem()}
      <div className="w-full h-full">
        <EditorRoot>
          <EditorContent
            extensions={extensions}
            onCreate={({ editor }) => {
              editorRef.current = editor;
              noteStore.updateEditor(editor);
            }}
            editable={!readOnly}
            className="w-full h-full border-muted sm:rounded-lg"
            editorProps={{
              handleDOMEvents: {
                keydown: (_view, event) => handleCommandNavigation(event),
              },
              handlePaste: (view, event) => handleImagePaste(view, event, uploadFn),
              handleDrop: (view, event, _slice, moved) => handleImageDrop(view, event, moved, uploadFn),
              attributes: {
                class: 'prose prose-md prose-headings:font-title font-default focus:outline-none max-w-full',
              },
            }}
            onUpdate={({ editor }) => {
              debouncedUpdates(editor);
              noteStore.updateNoteSaveStatus('Unsaved');
            }}
            slotAfter={<ImageResizer />}
          >
            <CollabEditorCommand entityId={noteId} entityType="note" />
            <CollabGenAIMenuSwitch
              contentSelector={{
                text: t('knowledgeBase.context.contentSelectorHoverText'),
                handleClick: handleContentSelectorClick,
              }}
            />
            <CollabGenAIBlockMenu />
          </EditorContent>
        </EditorRoot>
      </div>
    </div>
  );
};

interface AINoteStatusBarProps {}

export const AINoteStatusBar = (props: AINoteStatusBarProps) => {
  const { currentNote, updateCurrentNote, noteServerStatus, noteCharsCount, noteSaveStatus, editor, tocItems } =
    useNoteStore((state) => ({
      currentNote: state.currentNote,
      updateCurrentNote: state.updateCurrentNote,
      noteServerStatus: state.noteServerStatus,
      noteCharsCount: state.noteCharsCount,
      noteSaveStatus: state.noteSaveStatus,
      editor: state.editor,
      tocItems: state.tocItems,
    }));
  const { handleDeleteTab } = useNoteTabs();
  const { t } = useTranslation();

  return (
    <div className="note-status-bar">
      <div className="note-status-bar-menu">
        {noteServerStatus === 'connected' ? (
          <div className="note-status-bar-item">
            <AiOutlineFileWord />
            <p className="conv-title">{t('knowledgeBase.note.noteCharsCount', { count: noteCharsCount })}</p>
          </div>
        ) : null}
        {noteServerStatus === 'disconnected' ? (
          <div className="note-status-bar-item">
            <AiOutlineWarning />
            <p className="conv-title">{t('knowledgeBase.note.serviceDisconnected')}</p>
          </div>
        ) : null}
        {noteServerStatus === 'connected' ? (
          <div className="note-status-bar-item">
            <Divider type="vertical" />
            <HiOutlineClock />
            <p className="conv-title">
              {noteSaveStatus === 'Saved' ? t('knowledgeBase.note.autoSaved') : t('knowledgeBase.note.saving')}
            </p>
          </div>
        ) : null}
      </div>
      <div className="note-status-bar-menu">
        <div className="note-status-bar-item" style={{ display: 'flex', alignItems: 'center', marginRight: 10 }}>
          <Popover
            content={
              <div className="sidebar">
                <div className="sidebar-options">
                  <div className="label-large">Table of contents</div>
                  <div className="table-of-contents">
                    <MemorizedToC editor={editor} items={tocItems} />
                  </div>
                </div>
              </div>
            }
          >
            <IconBook style={{ fontSize: 16 }} />
          </Popover>
          <Divider type="vertical" />
        </div>
        {currentNote && noteServerStatus === 'connected' ? (
          <div className="note-status-bar-item">
            {currentNote?.readOnly ? <HiOutlineLockClosed /> : <HiOutlineLockOpen />}
            <p className="mr-2 conv-title">
              {currentNote?.readOnly ? t('knowledgeBase.note.readOnly') : t('knowledgeBase.note.edit')}
            </p>
            <Switch
              type="round"
              size="small"
              checked={currentNote?.readOnly}
              onChange={(readOnly) => updateCurrentNote({ ...currentNote, readOnly })}
            />
          </div>
        ) : null}
        <div className="note-status-bar-item">
          <Divider type="vertical" />
          <DeleteDropdownMenu
            type="note"
            canCopy={true}
            data={currentNote}
            postDeleteList={(note: Note) => handleDeleteTab(note.noteId)}
          />
        </div>
      </div>
    </div>
  );
};

interface AINoteHeaderProps {}

export const AINoteHeader = (props: AINoteHeaderProps) => {
  const { currentNote, updateCurrentNote, tabs, activeTab } = useNoteStore((state) => ({
    tabs: state.tabs,
    activeTab: state.activeTab,
    currentNote: state.currentNote,
    updateCurrentNote: state.updateCurrentNote,
  }));
  const { handleUpdateTabTitle } = useNoteTabs();

  const onTitleChange = (newTitle: string) => {
    updateCurrentNote({ ...currentNote, title: newTitle });
    handleUpdateTabTitle(currentNote.noteId, newTitle);
  };

  const title = tabs.find((tab) => tab.key === activeTab)?.title || currentNote?.title;

  return (
    <div className="w-full">
      <div className="mx-2 mt-4 max-w-screen-lg">
        <Input
          className="text-3xl font-bold bg-transparent focus:border-transparent focus:bg-transparent"
          placeholder="Enter The Title"
          value={title}
          onChange={onTitleChange}
        />
      </div>
    </div>
  );
};

export const AINote = () => {
  const [searchParams] = useSearchParams();
  const noteId = searchParams.get('noteId');

  const { t } = useTranslation();

  const { handleInitEmptyNote } = useAINote();
  const {
    currentNote: note,
    isRequesting,
    newNoteCreating,
    noteServerStatus,
    updateCurrentNote,
    updateIsRequesting,
    updateNotePanelVisible,
    updateNoteServerStatus,
    resetState,
  } = useNoteStore((state) => ({
    currentNote: state.currentNote,
    isRequesting: state.isRequesting,
    newNoteCreating: state.newNoteCreating,
    noteServerStatus: state.noteServerStatus,
    updateCurrentNote: state.updateCurrentNote,
    updateIsRequesting: state.updateIsRequesting,
    updateNotePanelVisible: state.updateNotePanelVisible,
    updateNoteServerStatus: state.updateNoteServerStatus,
    resetState: state.resetState,
  }));
  const prevNote = useRef<Note>();

  const searchStore = useSearchStore();

  const { tabs, activeTab, setActiveTab, handleDeleteTab, handleAddTab } = useNoteTabs();

  useEffect(() => {
    return () => {
      resetState();
    };
  }, []);

  useEffect(() => {
    updateCurrentNote(null);
    updateNotePanelVisible(true);
    updateNoteServerStatus('disconnected');

    const fetchData = async () => {
      updateIsRequesting(true);
      const { data } = await getClient().getNoteDetail({
        query: { noteId },
      });
      const note = data?.data;
      if (note) {
        updateCurrentNote(note);
        updateIsRequesting(false);
      }
      if (!tabs.some((tab) => tab.key === noteId)) {
        handleAddTab({
          title: note.title,
          key: note.noteId,
          content: note.contentPreview || '',
          noteId: note.noteId,
        });
      }
    };
    if (noteId) {
      fetchData();
    }

    return () => {
      updateIsRequesting(false);
      updateNotePanelVisible(false);
    };
  }, [noteId]);

  const debouncedUpdateNote = useDebouncedCallback(async (note: Note) => {
    const res = await getClient().updateNote({
      body: {
        noteId: note.noteId,
        title: note.title,
        readOnly: note.readOnly,
        isPublic: note.isPublic,
      },
    });
    if (res.error) {
      console.error(res.error);
      return;
    }
  }, 500);

  useEffect(() => {
    if (note && prevNote.current?.noteId === note.noteId) {
      debouncedUpdateNote(note);
    }
    prevNote.current = note;
  }, [note, debouncedUpdateNote]);

  if (noteId === undefined || noteId == null || noteId === '') {
    return <AINoteEmpty />;
  }

  return (
    <div className="ai-note-container">
      <Tabs
        editable
        addButton={
          <Button
            type="text"
            size="small"
            shape="circle"
            disabled={newNoteCreating}
            icon={newNoteCreating ? <IconLoading /> : <IconPlus />}
          />
        }
        type="card-gutter"
        className="note-detail-tab-container"
        activeTab={activeTab}
        onDeleteTab={handleDeleteTab}
        onAddTab={() => handleInitEmptyNote('')}
        onChange={setActiveTab}
        renderTabHeader={(props, DefaultTabHeader) => {
          return (
            <div className="note-detail-header">
              <div className="note-detail-nav-switcher">
                <DefaultTabHeader {...props} />
              </div>
              <div className="note-detail-navigation-bar">
                <Button
                  icon={<HiOutlineSearch size={14} />}
                  type="text"
                  style={{ marginRight: 4 }}
                  className="assist-action-item"
                  onClick={() => {
                    searchStore.setPages(searchStore.pages.concat('note'));
                    searchStore.setIsSearchOpen(true);
                  }}
                ></Button>
              </div>
            </div>
          );
        }}
      >
        {tabs.map((tab, i) => (
          <Tabs.TabPane destroyOnHide key={tab.key} title={tab.title}>
            <div></div>
          </Tabs.TabPane>
        ))}
      </Tabs>
      <Spin
        tip={t('knowledgeBase.note.connecting')}
        loading={!note || isRequesting || noteServerStatus !== 'connected'}
        style={{ height: '100%', width: '100%' }}
      >
        <div className="ai-note-editor">
          <div className="ai-note-editor-container">
            <AINoteHeader />
            <CollaborativeEditor key={noteId} noteId={noteId} />
          </div>
        </div>
      </Spin>
      <AINoteStatusBar />
    </div>
  );
};<|MERGE_RESOLUTION|>--- conflicted
+++ resolved
@@ -82,12 +82,8 @@
   }));
 
   // initial block selection
-<<<<<<< HEAD
-  const { initMessageListener, initContentSelectorElem, addInlineMarkForNote } = useContentSelector(
-=======
   const baseUrl = getClientOrigin();
-  const { initMessageListener, initContentSelectorElem } = useContentSelector(
->>>>>>> d22ff572
+  const { initContentSelectorElem, addInlineMarkForNote } = useContentSelector(
     'ai-note-editor-content-container',
     'noteSelection',
     {
@@ -270,7 +266,7 @@
             <CollabEditorCommand entityId={noteId} entityType="note" />
             <CollabGenAIMenuSwitch
               contentSelector={{
-                text: t('knowledgeBase.context.contentSelectorHoverText'),
+                text: t('knowledgeBase.context.addToContext'),
                 handleClick: handleContentSelectorClick,
               }}
             />
