--- conflicted
+++ resolved
@@ -18,11 +18,8 @@
 
 import { RiAccountBoxLine } from 'react-icons/ri';
 import { HiOutlineLanguage } from 'react-icons/hi2';
-<<<<<<< HEAD
 import { AiOutlineApi } from 'react-icons/ai';
-=======
 import { LuPalette } from 'react-icons/lu';
->>>>>>> 56693e3f
 
 import './index.scss';
 import {
