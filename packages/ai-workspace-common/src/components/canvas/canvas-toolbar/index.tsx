import { Button, Tooltip } from 'antd';
import { FaArrowPointer } from 'react-icons/fa6';
import { RiUploadCloud2Line } from 'react-icons/ri';
import { useTranslation } from 'react-i18next';
import { FC } from 'react';
import { SearchList } from '@refly-packages/ai-workspace-common/modules/entity-selector/components';

import { useImportResourceStoreShallow } from '@refly-packages/ai-workspace-common/stores/import-resource';
import { CanvasNodeType, SearchDomain } from '@refly/openapi-schema';
import { ContextItem } from '@refly-packages/ai-workspace-common/types/context';
import { useCanvasControl } from '@refly-packages/ai-workspace-common/hooks/use-canvas-control';
import { ImportResourceModal } from '@refly-packages/ai-workspace-common/components/import-resource';
import { SourceListModal } from '@refly-packages/ai-workspace-common/components/source-list/source-list-modal';
import { useKnowledgeBaseStoreShallow } from '@refly-packages/ai-workspace-common/stores/knowledge-base';
import { getRuntime } from '@refly-packages/ai-workspace-common/utils/env';
import { IconDocument, IconResource } from '@refly-packages/ai-workspace-common/components/common/icon';
import TooltipWrapper from '@refly-packages/ai-workspace-common/components/common/tooltip-button';

// Define toolbar item interface
interface ToolbarItem {
  icon: React.ElementType;
  value: string;
  type: 'button' | 'popover';
  domain: string;
  tooltip: string;
  active?: boolean;
}

interface ToolbarProps {
  onToolSelect?: (tool: string) => void;
}

export const CanvasToolbar: FC<ToolbarProps> = ({ onToolSelect }) => {
  const { t } = useTranslation();
  const { addNode, mode, setMode } = useCanvasControl();

  const { importResourceModalVisible, setImportResourceModalVisible } = useImportResourceStoreShallow((state) => ({
    importResourceModalVisible: state.importResourceModalVisible,
    setImportResourceModalVisible: state.setImportResourceModalVisible,
  }));
  const sourceListDrawerVisible = useKnowledgeBaseStoreShallow((state) => state.sourceListDrawer.visible);

  const runtime = getRuntime();
  const isWeb = runtime === 'web';

  // Define toolbar items
  const tools: ToolbarItem[] = [
<<<<<<< HEAD
=======
    // {
    //   icon: FaArrowPointer,
    //   value: 'changeMode',
    //   type: 'button',
    //   domain: 'changeMode',
    //   tooltip: mode === 'pointer' ? t('canvas.toolbar.disablePointerMode') : t('canvas.toolbar.enablePointerMode'),
    //   active: mode === 'pointer',
    // },
>>>>>>> ddb3a265
    {
      icon: RiUploadCloud2Line,
      value: 'importResource',
      type: 'button',
      domain: 'resource',
      tooltip: t('canvas.toolbar.importResource'),
    },
    {
      icon: IconResource,
      value: 'addResource',
      type: 'popover',
      domain: 'resource',
      tooltip: t('canvas.toolbar.addResource'),
    },
    // {
    //   icon: Sparkles,
    //   value: 'addSkill',
    //   type: 'popover',
    //   domain: 'skill',
    //   tooltip: t('canvas.toolbar.addSkill'),
    // },
    {
      icon: IconDocument,
      value: 'addDocument',
      type: 'popover',
      domain: 'document',
      tooltip: t('canvas.toolbar.addDocument'),
    },
  ];

  const handleToolSelect = (event: React.MouseEvent, tool: string) => {
    event.stopPropagation();
    // Handle tool selection
    switch (tool) {
      case 'importResource':
        setImportResourceModalVisible(true);
        break;
      case 'addResource':
        break;
      case 'addSkill':
        break;
      case 'addTool':
        break;
      case 'addDocument':
        break;
      case 'changeMode':
        setMode(mode === 'pointer' ? 'hand' : 'pointer');
        break;
    }
    onToolSelect?.(tool);
  };

  const handleConfirm = (selectedItems: ContextItem[]) => {
    if (selectedItems.length > 0) {
      const domain = selectedItems[0]?.domain;
      console.log('selectedItems', selectedItems);
      selectedItems.forEach((item) => {
        const contentPreview = item?.snippets?.map((snippet) => snippet?.text || '').join('\n');
        addNode({
          type: domain as CanvasNodeType,
          data: { title: item.title, entityId: item.id, contentPreview: item?.contentPreview || contentPreview },
        });
      });
    }
  };

  return (
    <div
      className="absolute left-4 top-1/2 -translate-y-1/2 bg-white rounded-lg p-2 flex flex-col gap-2 z-10"
      style={{
        border: '1px solid rgba(16, 24, 40, 0.0784)',
        boxShadow: '0px 4px 6px 0px rgba(16, 24, 40, 0.03)',
      }}
    >
      {tools.map((tool, index) =>
        tool.type === 'button' ? (
          <TooltipWrapper key={index} tooltip={tool.tooltip}>
            <Button
              type="text"
              onClick={(event) => handleToolSelect(event, tool.value)}
              className={`
                h-[32px] w-[32px] 
                flex items-center justify-center 
                hover:bg-gray-100 rounded-lg 
                transition-colors duration-200 
                group
                ${tool.active ? 'bg-gray-100' : ''}
              `}
              icon={<tool.icon className="h-[18px] w-[18px] text-gray-600 group-hover:text-gray-900" />}
            />
          </TooltipWrapper>
        ) : (
          <SearchList key={index} domain={tool.domain as SearchDomain} handleConfirm={handleConfirm} offset={12}>
            <TooltipWrapper key={index} tooltip={tool.tooltip}>
              <Button
                type="text"
                onClick={(event) => handleToolSelect(event, tool.value)}
                className={`
                  h-[32px] w-[32px] 
                  flex items-center justify-center 
                  hover:bg-gray-100 rounded-lg 
                  transition-colors duration-200 
                  group
                  ${tool.active ? 'bg-gray-100' : ''}
                `}
                icon={<tool.icon className="h-[18px] w-[18px] text-gray-600 group-hover:text-gray-900" />}
              />
            </TooltipWrapper>
          </SearchList>
        ),
      )}
      {importResourceModalVisible ? <ImportResourceModal /> : null}
      {sourceListDrawerVisible && isWeb ? <SourceListModal classNames="source-list-modal" /> : null}
    </div>
  );
};<|MERGE_RESOLUTION|>--- conflicted
+++ resolved
@@ -45,8 +45,6 @@
 
   // Define toolbar items
   const tools: ToolbarItem[] = [
-<<<<<<< HEAD
-=======
     // {
     //   icon: FaArrowPointer,
     //   value: 'changeMode',
@@ -55,7 +53,6 @@
     //   tooltip: mode === 'pointer' ? t('canvas.toolbar.disablePointerMode') : t('canvas.toolbar.enablePointerMode'),
     //   active: mode === 'pointer',
     // },
->>>>>>> ddb3a265
     {
       icon: RiUploadCloud2Line,
       value: 'importResource',
