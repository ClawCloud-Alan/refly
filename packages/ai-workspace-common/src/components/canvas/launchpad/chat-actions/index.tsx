import { Button, Tooltip } from 'antd';
import { FormInstance } from '@arco-design/web-react';
import { useRef, useMemo, useCallback } from 'react';
import { memo } from 'react';

import { IconSend } from '@arco-design/web-react/icon';
import { useTranslation } from 'react-i18next';
import { useUserStoreShallow } from '@refly-packages/ai-workspace-common/stores/user';

import { getRuntime } from '@refly-packages/ai-workspace-common/utils/env';
import { ModelSelector } from './model-selector';
import { ModelInfo } from '@refly/openapi-schema';
import { cn } from '@refly-packages/utils/index';

export interface CustomAction {
  icon: React.ReactNode;
  title: string;
  onClick: () => void;
}

interface ChatActionsProps {
  query: string;
  model: ModelInfo;
  setModel: (model: ModelInfo) => void;
  className?: string;
  form?: FormInstance;
  handleSendMessage: () => void;
  handleAbort: () => void;
  customActions?: CustomAction[];
}

export const ChatActions = memo(
  (props: ChatActionsProps) => {
    const { query, model, setModel, handleSendMessage, handleAbort, customActions, className } = props;
    const { t } = useTranslation();

    const handleSendClick = useCallback(() => {
      handleSendMessage();
    }, [handleSendMessage]);

    // hooks
    const runtime = getRuntime();
    const isWeb = runtime === 'web';

    const userStore = useUserStoreShallow((state) => ({
      isLogin: state.isLogin,
    }));

    const canSendEmptyMessage = useMemo(() => query?.trim(), [query]);
    const canSendMessage = useMemo(
      () => !userStore.isLogin || canSendEmptyMessage,
      [userStore.isLogin, canSendEmptyMessage],
    );

    const containerRef = useRef<HTMLDivElement>(null);

    return (
      <div className={cn('flex justify-between items-center', className)} ref={containerRef}>
        <div className="flex gap-2.5">
          <ModelSelector model={model} setModel={setModel} briefMode={false} trigger={['click']} />
        </div>
        <div className="flex flex-row items-center gap-2">
          {customActions?.map((action, index) => (
<<<<<<< HEAD
            <Tooltip key={index} destroyTooltipOnHide title={action.title}>
=======
            <Tooltip destroyTooltipOnHide title={action.title} key={index}>
>>>>>>> 6f7daa8c
              <Button size="small" onClick={action.onClick} className="mr-0">
                {action.icon}
              </Button>
            </Tooltip>
          ))}

          {!isWeb ? null : (
            <Button
              size="small"
              type="primary"
              disabled={!canSendMessage}
              className="text-xs flex items-center gap-1"
              onClick={handleSendClick}
            >
              <IconSend />
              <span>{t('copilot.chatActions.send')}</span>
            </Button>
          )}
        </div>
      </div>
    );
  },
  (prevProps, nextProps) => {
    // Custom comparison for memo
    return (
      prevProps.handleSendMessage === nextProps.handleSendMessage && prevProps.handleAbort === nextProps.handleAbort
    );
  },
);

ChatActions.displayName = 'ChatActions';<|MERGE_RESOLUTION|>--- conflicted
+++ resolved
@@ -61,11 +61,7 @@
         </div>
         <div className="flex flex-row items-center gap-2">
           {customActions?.map((action, index) => (
-<<<<<<< HEAD
-            <Tooltip key={index} destroyTooltipOnHide title={action.title}>
-=======
             <Tooltip destroyTooltipOnHide title={action.title} key={index}>
->>>>>>> 6f7daa8c
               <Button size="small" onClick={action.onClick} className="mr-0">
                 {action.icon}
               </Button>
