.content-panel-container {
  height: 100%;
  overflow: auto;
  word-break: break-all;
  word-wrap: break-word;

  .content-panel-radio-group {
    margin-left: 12px;

    label {
      min-width: 80px;
      text-align: center;
    }
  }
}

.content-panel-header {
  background-color: #fcfcf9;
  padding: 0 7%;
}

.content-panel-header-hit-top {
  border-bottom: 1px solid #eeeeee;
  box-shadow: 0 1px 2px 0 rgba(0, 0, 0, 0.05);
<<<<<<< HEAD
}

.work-space-top-search {
  margin-bottom: 0;
  margin-left: 16px;
  .search-quick-open-input {
    width: 450px;
    padding: 8px 24px;
    .search-quick-open-text {
      font-weight: normal;
    }
  }
=======
  border-top-left-radius: 8px;
  border-top-right-radius: 8px;
>>>>>>> ab57ef8c
}<|MERGE_RESOLUTION|>--- conflicted
+++ resolved
@@ -22,7 +22,8 @@
 .content-panel-header-hit-top {
   border-bottom: 1px solid #eeeeee;
   box-shadow: 0 1px 2px 0 rgba(0, 0, 0, 0.05);
-<<<<<<< HEAD
+  border-top-left-radius: 8px;
+  border-top-right-radius: 8px;
 }
 
 .work-space-top-search {
@@ -35,8 +36,4 @@
       font-weight: normal;
     }
   }
-=======
-  border-top-left-radius: 8px;
-  border-top-right-radius: 8px;
->>>>>>> ab57ef8c
 }