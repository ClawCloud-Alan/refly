--- conflicted
+++ resolved
@@ -21,16 +21,11 @@
 import { CollabModule } from '../collab/collab.module';
 import { MiscModule } from '../misc/misc.module';
 import { CodeArtifactModule } from '../code-artifact/code-artifact.module';
-<<<<<<< HEAD
-import { ProviderModule } from '@/modules/provider/provider.module';
-import { McpServerModule } from '@/modules/mcp-server/mcp-server.module';
-import { SkillEngineService } from './skill-engine.service';
-import { SkillInvokerService } from '@/modules/skill/skill-invoker.service';
-=======
 import { ProviderModule } from '../provider/provider.module';
 import { McpServerModule } from '../mcp-server/mcp-server.module';
+import { SkillEngineService } from './skill-engine.service';
+import { SkillInvokerService } from './skill-invoker.service';
 import { isDesktop } from '../../utils/runtime';
->>>>>>> 779986f7
 
 @Module({
   imports: [
@@ -46,22 +41,6 @@
     CodeArtifactModule,
     ProviderModule,
     McpServerModule,
-<<<<<<< HEAD
-    BullModule.registerQueue({ name: QUEUE_SKILL }),
-    BullModule.registerQueue({ name: QUEUE_SKILL_TIMEOUT_CHECK }),
-    BullModule.registerQueue({ name: QUEUE_SYNC_TOKEN_USAGE }),
-    BullModule.registerQueue({ name: QUEUE_SYNC_REQUEST_USAGE }),
-    BullModule.registerQueue({ name: QUEUE_AUTO_NAME_CANVAS }),
-    BullModule.registerQueue({ name: QUEUE_SYNC_PILOT_STEP }),
-  ],
-  providers: [
-    SkillService,
-    SkillEngineService,
-    SkillInvokerService,
-    SkillProcessor,
-    SkillTimeoutCheckProcessor,
-  ],
-=======
     ...(isDesktop()
       ? []
       : [
@@ -70,10 +49,15 @@
           BullModule.registerQueue({ name: QUEUE_SYNC_TOKEN_USAGE }),
           BullModule.registerQueue({ name: QUEUE_SYNC_REQUEST_USAGE }),
           BullModule.registerQueue({ name: QUEUE_AUTO_NAME_CANVAS }),
+          BullModule.registerQueue({ name: QUEUE_SYNC_PILOT_STEP }),
         ]),
   ],
-  providers: [SkillService, ...(isDesktop() ? [] : [SkillProcessor, SkillTimeoutCheckProcessor])],
->>>>>>> 779986f7
+  providers: [
+    SkillService,
+    SkillEngineService,
+    SkillInvokerService,
+    ...(isDesktop() ? [] : [SkillProcessor, SkillTimeoutCheckProcessor]),
+  ],
   controllers: [SkillController],
   exports: [SkillService],
 })
