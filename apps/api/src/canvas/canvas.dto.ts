import {
  Canvas as CanvasModel,
  CanvasTemplateCategory as CanvasTemplateCategoryModel,
  CanvasTemplate as CanvasTemplateModel,
} from '@prisma/client';
import {
  Canvas,
  CanvasTemplate,
  CanvasTemplateCategory,
  Entity,
} from '@refly-packages/openapi-schema';
import { pick } from '@/utils';

export interface SyncCanvasEntityJobData {
  canvasId: string;
}

export interface DeleteCanvasNodesJobData {
  entities: Entity[];
}

export interface AutoNameCanvasJobData {
  uid: string;
  canvasId: string;
}

export interface DuplicateCanvasJobData {
  uid: string;
  sourceCanvasId: string;
  targetCanvasId: string;
  title?: string;
  duplicateEntities?: boolean;
}

export function canvasPO2DTO(canvas: CanvasModel & { minimapUrl?: string }): Canvas {
  return {
<<<<<<< HEAD
    ...pick(canvas, ['canvasId', 'title']),
=======
    ...pick(canvas, ['canvasId', 'title', 'isPublic', 'minimapUrl']),
>>>>>>> 5f2cecb9
    createdAt: canvas.createdAt.toJSON(),
    updatedAt: canvas.updatedAt.toJSON(),
  };
}

export function canvasTemplatePO2DTO(
  template: CanvasTemplateModel & { category?: CanvasTemplateCategoryModel },
): CanvasTemplate {
  return {
    ...pick(template, [
      'title',
      'uid',
      'version',
      'templateId',
      'categoryId',
      'originCanvasId',
      'shareUser',
      'description',
      'language',
    ]),
    createdAt: template.createdAt.toJSON(),
    updatedAt: template.updatedAt.toJSON(),
    shareUser: JSON.parse(template.shareUser || '{}'),
    category: template.category ? canvasTemplateCategoryPO2DTO(template.category) : undefined,
  };
}

export function canvasTemplateCategoryPO2DTO(
  category: CanvasTemplateCategoryModel,
): CanvasTemplateCategory {
  return {
    ...pick(category, ['categoryId', 'name', 'labelDict', 'descriptionDict']),
    labelDict: JSON.parse(category.labelDict || '{}'),
    descriptionDict: JSON.parse(category.descriptionDict || '{}'),
  };
}<|MERGE_RESOLUTION|>--- conflicted
+++ resolved
@@ -34,11 +34,7 @@
 
 export function canvasPO2DTO(canvas: CanvasModel & { minimapUrl?: string }): Canvas {
   return {
-<<<<<<< HEAD
-    ...pick(canvas, ['canvasId', 'title']),
-=======
-    ...pick(canvas, ['canvasId', 'title', 'isPublic', 'minimapUrl']),
->>>>>>> 5f2cecb9
+    ...pick(canvas, ['canvasId', 'title', 'minimapUrl']),
     createdAt: canvas.createdAt.toJSON(),
     updatedAt: canvas.updatedAt.toJSON(),
   };
