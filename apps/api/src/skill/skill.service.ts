--- conflicted
+++ resolved
@@ -532,13 +532,9 @@
 
     const config: SkillRunnableConfig = {
       configurable: {
-<<<<<<< HEAD
-        ...param.context,
-        locale: param.context?.locale ?? user.uiLocale ?? 'en',
-=======
         ...context,
         modelName,
->>>>>>> fe7a8d44
+        locale: data?.locale ?? user.uiLocale ?? 'en',
         installedSkills,
         convId,
         tplConfig,
