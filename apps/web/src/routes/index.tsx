import { lazy, Suspense } from 'react';
import { Route, Routes, useMatch } from 'react-router-dom';
import { useEffect } from 'react';
import { safeParseJSON } from '@refly-packages/ai-workspace-common/utils/parse';
import { useUserStoreShallow } from '@refly-packages/ai-workspace-common/stores/user';
import { useTranslation } from 'react-i18next';
import { useGetUserSettings } from '@refly-packages/ai-workspace-common/hooks/use-get-user-settings';
import { LOCALE } from '@refly/common-types';
import {
  BetaProtectedRoute,
  RequestAccessRoute,
} from '@refly-packages/ai-workspace-common/components/request-access/protected-route';
import { useHandleUrlParamsCallback } from '@refly-packages/ai-workspace-common/hooks/use-handle-url-params-callback';
import { SuspenseLoading } from '@refly-packages/ai-workspace-common/components/common/loading';
import { HomeRedirect } from '@refly-packages/ai-workspace-common/components/home-redirect';
import { useIsSharePage } from '@refly-packages/ai-workspace-common/hooks/use-is-share-page';

// Lazy load components
const Home = lazy(() => import('@/pages/home'));
const Canvas = lazy(() => import('@/pages/canvas'));
const Pricing = lazy(() => import('@/pages/pricing'));
const ShareCanvasPage = lazy(() => import('@/pages/share'));
const ShareCodePage = lazy(() => import('@/pages/code-share'));
<<<<<<< HEAD
const TemplatePreviewPage = lazy(() => import('@/pages/template-preview'));
=======
const SkillResponseSharePage = lazy(() => import('@/pages/skill-response-share'));
const DocumentSharePage = lazy(() => import('@/pages/document-share'));

>>>>>>> 8972b55b
const prefetchRoutes = () => {
  // Prefetch common routes
  import('@refly-packages/ai-workspace-common/components/request-access');
};

export const AppRouter = (props: { layout?: any }) => {
  const { layout: Layout } = props;
  const userStore = useUserStoreShallow((state) => ({
    isLogin: state.isLogin,
    userProfile: state.userProfile,
    localSettings: state.localSettings,
    isCheckingLoginStatus: state.isCheckingLoginStatus,
  }));

  // Get storage user profile
  const storageUserProfile = safeParseJSON(localStorage.getItem('refly-user-profile'));
  const notShowLoginBtn = storageUserProfile?.uid || userStore?.userProfile?.uid;

  // Get locale settings
  const storageLocalSettings = safeParseJSON(localStorage.getItem('refly-local-settings'));

  const locale = storageLocalSettings?.uiLocale || userStore?.localSettings?.uiLocale || LOCALE.EN;

  useEffect(() => {
    prefetchRoutes();
  }, []);

  // Check user login status
  useGetUserSettings();

  // Change locale if not matched
  const { i18n } = useTranslation();
  useEffect(() => {
    if (locale && i18n.languages?.[0] !== locale) {
      i18n.changeLanguage(locale);
    }
  }, [i18n, locale]);

  // Handle payment callback
  useHandleUrlParamsCallback();

  const routeLogin = useMatch('/');

  const isSharePage = useIsSharePage();
  const isPricing = useMatch('/pricing');

  if (!isSharePage && !isPricing) {
    if (!userStore.isCheckingLoginStatus === undefined || userStore.isCheckingLoginStatus) {
      return <SuspenseLoading />;
    }

    if (!notShowLoginBtn && !routeLogin) {
      return <SuspenseLoading />;
    }
  }

  const hasBetaAccess = userStore?.isLogin ? userStore?.userProfile?.hasBetaAccess || false : true;

  return (
    <Suspense fallback={<SuspenseLoading />}>
      <Layout>
        <Routes>
          <Route path="/" element={<HomeRedirect defaultNode={<Home />} />} />
          <Route path="/pricing" element={<Pricing />} />
          <Route path="/share/canvas/:canvasId" element={<ShareCanvasPage />} />
          <Route path="/share/code/:shareId" element={<ShareCodePage />} />
<<<<<<< HEAD
          <Route path="/preview/canvas/:shareId" element={<TemplatePreviewPage />} />
=======
          <Route path="/share/answer/:shareId" element={<SkillResponseSharePage />} />
          <Route path="/share/doc/:shareId" element={<DocumentSharePage />} />
>>>>>>> 8972b55b
          <Route
            path="/canvas/:canvasId"
            element={<BetaProtectedRoute component={Canvas} hasBetaAccess={hasBetaAccess} />}
          />
          <Route
            path="/request-access"
            element={<RequestAccessRoute hasBetaAccess={hasBetaAccess} />}
          />
        </Routes>
      </Layout>
    </Suspense>
  );
};<|MERGE_RESOLUTION|>--- conflicted
+++ resolved
@@ -21,13 +21,10 @@
 const Pricing = lazy(() => import('@/pages/pricing'));
 const ShareCanvasPage = lazy(() => import('@/pages/share'));
 const ShareCodePage = lazy(() => import('@/pages/code-share'));
-<<<<<<< HEAD
 const TemplatePreviewPage = lazy(() => import('@/pages/template-preview'));
-=======
 const SkillResponseSharePage = lazy(() => import('@/pages/skill-response-share'));
 const DocumentSharePage = lazy(() => import('@/pages/document-share'));
 
->>>>>>> 8972b55b
 const prefetchRoutes = () => {
   // Prefetch common routes
   import('@refly-packages/ai-workspace-common/components/request-access');
@@ -94,12 +91,9 @@
           <Route path="/pricing" element={<Pricing />} />
           <Route path="/share/canvas/:canvasId" element={<ShareCanvasPage />} />
           <Route path="/share/code/:shareId" element={<ShareCodePage />} />
-<<<<<<< HEAD
-          <Route path="/preview/canvas/:shareId" element={<TemplatePreviewPage />} />
-=======
           <Route path="/share/answer/:shareId" element={<SkillResponseSharePage />} />
           <Route path="/share/doc/:shareId" element={<DocumentSharePage />} />
->>>>>>> 8972b55b
+          <Route path="/preview/canvas/:shareId" element={<TemplatePreviewPage />} />
           <Route
             path="/canvas/:canvasId"
             element={<BetaProtectedRoute component={Canvas} hasBetaAccess={hasBetaAccess} />}
