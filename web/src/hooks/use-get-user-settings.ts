import { useEffect } from "react"
import { useMatch, useNavigate } from "react-router-dom"

// request
import getUserInfo from "@/requests/getUserInfo"
import putUserInfo from "@/requests/putUserInfo"
import {
  LocalSettings,
  defaultLocalSettings,
  useUserStore,
} from "@/stores/user"
import { safeStringifyJSON } from "@/utils/parse"
<<<<<<< HEAD
import { mapCNLocale } from "@/utils/locale"
=======
import { mapDefaultLocale } from "@/utils/locale"
>>>>>>> 2f007b9f
import { useCookie } from "react-use"
import { LOCALE } from "@/types"
import { useTranslation } from "react-i18next"

export const useGetUserSettings = () => {
  const userStore = useUserStore()
  const navigate = useNavigate()

  const [token, updateCookie, deleteCookie] = useCookie("_refly_ai_sid")
  const { i18n } = useTranslation()

  const routeLandingPageMatch = useMatch("/")
  const routePrivacyPageMatch = useMatch("/privacy")
  const routeTermsPageMatch = useMatch("/terms")
  const routeLoginPageMatch = useMatch("/login")
  const routeDigestDetailPageMatch = useMatch("/digest/:digestId")
  const routeFeedDetailPageMatch = useMatch("/feed/:feedId")
  const routeAIGCContentDetailPageMatch = useMatch("/content/:digestId")
  const routeThreadDetailPageMatch = useMatch("/thread/:threadId")

  const getLoginStatus = async () => {
    try {
      const res = await getUserInfo()
      let { localSettings } = useUserStore.getState()

      console.log("loginStatus", res)

      if (!res?.success) {
        userStore.setUserProfile(undefined)
        userStore.setToken("")
        localStorage.removeItem("refly-user-profile")
        localStorage.removeItem("refly-local-settings")

        if (
          routeLandingPageMatch ||
          routePrivacyPageMatch ||
          routeTermsPageMatch ||
          routeLoginPageMatch ||
          routeDigestDetailPageMatch ||
          routeFeedDetailPageMatch ||
          routeAIGCContentDetailPageMatch ||
          routeThreadDetailPageMatch
        ) {
          console.log("命中不需要鉴权页面，直接展示")
        } else {
          navigate("/")
        }
      } else {
        userStore.setUserProfile(res?.data)
        localStorage.setItem("refly-user-profile", safeStringifyJSON(res?.data))

        // 增加 localSettings
<<<<<<< HEAD
        let uiLocale = mapCNLocale(res?.data?.uiLocale as LOCALE) as LOCALE
        let outputLocale = mapCNLocale(
          res?.data?.outputLocale as LOCALE,
        ) as LOCALE
=======
        let uiLocale = mapDefaultLocale(res?.data?.uiLocale as LOCALE) as LOCALE
        let outputLocale = res?.data?.outputLocale as LOCALE
>>>>>>> 2f007b9f

        // 先写回
        localSettings = {
          ...localSettings,
          uiLocale,
          outputLocale,
          isLocaleInitialized: true,
        }

        // 说明是第一次注册使用，此时没有 locale，需要写回
        if (!uiLocale && !outputLocale) {
<<<<<<< HEAD
          uiLocale = mapCNLocale(
            (navigator?.language || LOCALE.EN) as LOCALE,
          ) as LOCALE
          outputLocale = mapCNLocale(
            (navigator?.language || LOCALE.EN) as LOCALE,
          ) as LOCALE
=======
          uiLocale = mapDefaultLocale(
            (navigator?.language || LOCALE.EN) as LOCALE,
          ) as LOCALE
          outputLocale = (navigator?.language || LOCALE.EN) as LOCALE
>>>>>>> 2f007b9f
          // 不阻塞写回用户配置
          putUserInfo({
            body: { uiLocale, outputLocale },
          })

          // 如果是初始化的再替换
          localSettings = {
            ...localSettings,
            uiLocale,
            outputLocale,
            isLocaleInitialized: false,
          } as LocalSettings
        }

        // 应用 locale
        i18n.changeLanguage(uiLocale)

        userStore.setLocalSettings(localSettings)
        localStorage.setItem("refly-user-profile", safeStringifyJSON(res?.data))
        localStorage.setItem(
          "refly-local-settings",
          safeStringifyJSON(localSettings),
        )
      }
    } catch (err) {
      console.log("getLoginStatus err", err)
      userStore.setUserProfile(undefined)
      userStore.setLocalSettings(defaultLocalSettings)
      userStore.setToken("")
      localStorage.removeItem("refly-user-profile")
      localStorage.removeItem("refly-local-settings")
    }
  }

  useEffect(() => {
    getLoginStatus()
  }, [token, userStore.loginModalVisible])
}<|MERGE_RESOLUTION|>--- conflicted
+++ resolved
@@ -10,11 +10,7 @@
   useUserStore,
 } from "@/stores/user"
 import { safeStringifyJSON } from "@/utils/parse"
-<<<<<<< HEAD
-import { mapCNLocale } from "@/utils/locale"
-=======
 import { mapDefaultLocale } from "@/utils/locale"
->>>>>>> 2f007b9f
 import { useCookie } from "react-use"
 import { LOCALE } from "@/types"
 import { useTranslation } from "react-i18next"
@@ -67,15 +63,8 @@
         localStorage.setItem("refly-user-profile", safeStringifyJSON(res?.data))
 
         // 增加 localSettings
-<<<<<<< HEAD
-        let uiLocale = mapCNLocale(res?.data?.uiLocale as LOCALE) as LOCALE
-        let outputLocale = mapCNLocale(
-          res?.data?.outputLocale as LOCALE,
-        ) as LOCALE
-=======
         let uiLocale = mapDefaultLocale(res?.data?.uiLocale as LOCALE) as LOCALE
         let outputLocale = res?.data?.outputLocale as LOCALE
->>>>>>> 2f007b9f
 
         // 先写回
         localSettings = {
@@ -87,19 +76,10 @@
 
         // 说明是第一次注册使用，此时没有 locale，需要写回
         if (!uiLocale && !outputLocale) {
-<<<<<<< HEAD
-          uiLocale = mapCNLocale(
-            (navigator?.language || LOCALE.EN) as LOCALE,
-          ) as LOCALE
-          outputLocale = mapCNLocale(
-            (navigator?.language || LOCALE.EN) as LOCALE,
-          ) as LOCALE
-=======
           uiLocale = mapDefaultLocale(
             (navigator?.language || LOCALE.EN) as LOCALE,
           ) as LOCALE
           outputLocale = (navigator?.language || LOCALE.EN) as LOCALE
->>>>>>> 2f007b9f
           // 不阻塞写回用户配置
           putUserInfo({
             body: { uiLocale, outputLocale },
