import { Injectable, Logger, OnModuleInit } from '@nestjs/common';
import { ConfigService } from '@nestjs/config';

import { Document } from '@langchain/core/documents';
import { ChatOpenAI } from '@langchain/openai';
import { ChatPromptTemplate, MessagesPlaceholder } from '@langchain/core/prompts';
import { StringOutputParser } from '@langchain/core/output_parsers';
import { createStuffDocumentsChain } from 'langchain/chains/combine_documents';
import { JsonOutputFunctionsParser } from 'langchain/output_parsers';

import { AigcContent, User } from '@prisma/client';
import {
  qa,
  contextualizeQA,
  extractContentMeta,
  summarize,
  summarizeMultipleSource,
  summarizeConversation,
  extractSummarizeMeta,
  generateAskFollowupQuestion,
  searchEnhance,
} from '../prompts/index';
import { LLMChatMessage } from './schema';
import { HumanMessage, SystemMessage } from 'langchain/schema';

import { ContentMeta } from './dto';
import { categoryList } from '../prompts/utils/category';
import { PageMeta, Source } from '../types/weblink';
import { SearchResultContext } from '../types/search';
import { RAGService } from '../rag/rag.service';
<<<<<<< HEAD
import { SearchResult } from '../common/weaviate.dto';
import { LOCALE } from 'src/types/locale';
=======
import { ContentPayload } from '../rag/rag.dto';
import { RetrieveFilter } from 'src/conversation/conversation.dto';
>>>>>>> 0f43d2f0

@Injectable()
export class LlmService implements OnModuleInit {
  private llm: ChatOpenAI;
  private logger = new Logger(LlmService.name);

  constructor(private configService: ConfigService, private ragService: RAGService) {}

  async onModuleInit() {
    this.llm = new ChatOpenAI({ modelName: 'gpt-3.5-turbo', temperature: 0 });

    this.logger.log('LLM Service ready');
  }

  /**
   * Extract metadata from weblinks.
   * @param doc valid langchain doc representing website content
   */
  async extractContentMeta(doc: Document): Promise<ContentMeta> {
    const parser = new JsonOutputFunctionsParser();

    const runnable = await this.llm
      .bind({
        functions: [extractContentMeta.extractContentMetaSchema],
        function_call: { name: 'content_category_extractor' },
      })
      .pipe(parser);
    const res = (await runnable.invoke([
      new SystemMessage(extractContentMeta.systemPrompt),
      new HumanMessage(
        `The website content context as follow: \n ===\n ${doc.pageContent?.slice(0, 12000)} \n===`,
      ),
    ])) as {
      categoryId: string;
      reason: string;
      score: number;
      format: string;
    };
    this.logger.log('extract content meta: %j', res);

    const topic = categoryList?.find((item) => item?.id === res?.categoryId);
    const contentMeta = {
      topics: [
        {
          key: res?.categoryId,
          score: res?.score,
          name: topic?.name,
          reason: res?.reason,
        },
      ],
      contentType: null,
      formats: [{ key: res?.format, score: 0, name: '', reason: '' }],
    };

    this.logger.log(`final content meta: ${JSON.stringify(contentMeta)}`);

    return contentMeta;
  }

  async getWebsiteMeta(doc: Document, locale: LOCALE = LOCALE.EN): Promise<Partial<AigcContent>> {
    const parser = new JsonOutputFunctionsParser();
    const runnable = await this.llm
      .bind({
        functions: [extractSummarizeMeta.extractWebsiteMetaSchema(locale)],
        function_call: {
          name: 'getWebsiteMeta',
        },
      })
      .pipe(parser);
    const summary = (await runnable.invoke([
      new SystemMessage(extractSummarizeMeta.extractMetaSystemPrompt),
      new HumanMessage(
        `The website content context as follow: \n ===\n ${doc.pageContent?.slice(0, 12000)} \n===`,
      ),
      new HumanMessage(`Please output answer in ${locale} language:`),
    ])) as {
      title: string;
      keywords: string;
    };
    this.logger.log('extract meta: %j', summary);

    return {
      title: summary?.title || '',
      meta: JSON.stringify({
        keywords: summary?.keywords || '',
      }),
    };
  }

  async summarizeContent(doc: Document, locale: LOCALE): Promise<Partial<AigcContent>> {
    const summary = await this.llm.invoke([
      new SystemMessage(extractSummarizeMeta.summarizeSystemPrompt),
      new HumanMessage(
        `The content to be summarized is as follows:\n` +
          `===\n ${doc.pageContent?.slice(0, 12000)} \n===\n` +
          `SUMMARY with **Chinese**:`,
      ),
      new HumanMessage(`Please output answer in ${locale} language:`),
    ]);
    this.logger.log('summarized content: %j', summary);

    return {
      content: summary?.text || '',
    };
  }

  /**
   * Apply content strategy.
   * @param doc
   * @returns
   */
  async applyStrategy(doc: Document, locale: LOCALE = LOCALE.EN): Promise<Partial<AigcContent>> {
    // direct apply summary and return with structed json format
    /**
     * 经过反复实验，gpt-3.5-turbo 的能力比较差，因此将这个任务拆成两个：1）meta 抽取（function call) 2）summary 生成（直接使用 GPT 输出）
     */
    const [meta, summary] = await Promise.all([
      this.getWebsiteMeta(doc, locale),
      this.summarizeContent(doc, locale),
    ]);

    return {
      title: meta?.title || '',
      abstract: summary?.content || '', // TODO: 概要暂时与正文相同
      content: summary?.content || '',
      meta: meta?.meta,
      sources: JSON.stringify([{ medadata: doc?.metadata }]),
    };
  }

  /**
   * summarize multiple weblink
   * @param doc
   * @returns
   */
  async summarizeMultipleWeblink(
    docs: AigcContent[],
    locale: LOCALE = LOCALE.EN,
  ): Promise<Partial<AigcContent>> {
    // direct apply summary and return with structed json format
    const multipleSourceInputContent = docs.reduce((total, cur) => {
      total += `网页：${cur?.title}
      ===
      网页标题：${cur?.title}
      网页摘要：${cur?.content}
      关键词：${cur?.meta}
      网页链接：${cur?.sources}
      ===
      `;

      return total;
    }, '');

    const parser = new JsonOutputFunctionsParser();
    const runnable = await this.llm
      .bind({
        functions: [summarizeMultipleSource.extractSummarizeMultipleSourceMetaSchema(locale)],
        function_call: { name: 'content_meta_extractor' },
      })
      .pipe(parser);
    const contentMeta = (await runnable.invoke([
      new SystemMessage(summarizeMultipleSource.systemPrompt),
      new HumanMessage(multipleSourceInputContent),
      new HumanMessage(`Please output answer in ${locale} language:`),
    ])) as {
      title: string;
      content: string;
    };

    // TODO: need return topics、all weblinks
    return {
      title: contentMeta?.title || '',
      content: contentMeta?.content || '',
    };
  }

  async summarizeConversation(
    messages: {
      type: string;
      content: string;
    }[],
    locale: LOCALE,
  ): Promise<string> {
    const doc = new Document({
      pageContent: messages.map((m) => `${m.type}: ${m.content}`).join('\n'),
    });
    const summary = await this.llm.invoke([
      new SystemMessage(summarizeConversation.systemPrompt(locale)),
      new HumanMessage(
        `The conversation to be summarized is as follows:\n` +
          `===\n ${doc.pageContent?.slice(0, 12000)} \n===\n`,
      ),
      new HumanMessage(`SUMMARY with locale: ${locale} language:`),
    ]);
    this.logger.log(`summarized text: ${summary.text}`);

    return summary.text || '';
  }

  // async retrieval(query: string, filter) {
  //   /**
  //    * 1. 抽取关键字 or 实体
  //    * 2. 基于关键字多路召回
  //    * 3. rerank scores
  //    * 4. 取前
  //    */

  //   // 抽取关键字 or 实体
  //   const parser = new JsonOutputFunctionsParser();
  //   const runnable = this.llm
  //     .bind({
  //       functions: [extractContentMeta.extractSearchKeyword],
  //       function_call: { name: 'keyword_for_search_engine' },
  //     })
  //     .pipe(parser);
  //   const res = (await runnable.invoke([new HumanMessage(query)])) as {
  //     keyword_list: string[];
  //   };

  //   // 基于关键字多路召回
  //   let results = [];
  //   await Promise.all(
  //     // 这里除了关键词，需要把 query 也带上
  //     [...(res?.keyword_list || []), query].map(async (keyword) => {
  //       const keywordRetrievalResults = await this.vectorStore.similaritySearch(keyword, 5);

  //       results = results.concat(keywordRetrievalResults);
  //     }),
  //   );

  //   // rerank scores
  //   // TODO: 这里只考虑了召回阈值和数量，默认取五个，但是没有考虑 token 窗口，未来需要优化
  //   results = uniqueFunc(results, 'content')
  //     .sort((a, b) => (b?.score || 0) - (a?.score || 0))
  //     // ?.filter((item) => item?.score >= 0.8)
  //     ?.slice(0, 6);

  //   return results;
  // }

  async getRelatedQuestion(docs: Document[], lastQuery: string, locale: LOCALE) {
    if (docs.length <= 0) return;
    console.log('activate getRelatedQuestion with locale: ', locale);

    let contextContent = docs.reduce((total, cur) => {
      total += `内容块:
      ===
      网页标题：${cur?.metadata?.title} 
      网页链接：${cur?.metadata?.source}
      网页内容：${cur.pageContent}
      ===
      `;

      return total;
    }, '');

    contextContent += lastQuery
      ? `\n用户上次提问：
    ===
    ${lastQuery}
    ===
    `
      : '';

    // 拼接提示
    contextContent = `## Context\n ${contextContent}`;

    const llm = new ChatOpenAI({
      modelName: 'gpt-3.5-turbo',
      temperature: 0.1,
    });
    this.llm = llm;

    const parser = new JsonOutputFunctionsParser();
    const runnable = await this.llm
      .bind({
        functions: [generateAskFollowupQuestion.generateAskFollowupQuestionSchema(locale)],
        function_call: { name: 'get_ask_follow_up_questions' },
      })
      .pipe(parser);
    const askFollowUpQuestion = (await runnable.invoke([
      new SystemMessage(generateAskFollowupQuestion.systemPrompt(locale)),
      new HumanMessage(contextContent),
      new HumanMessage(`Please output answer in locale: ${locale} language:`),
    ])) as {
      recommend_ask_followup_question: string[];
    };

    // TODO: need return topics、all weblinks
    return askFollowUpQuestion?.recommend_ask_followup_question || [];
  }

  async summary(prompt: string, locale: LOCALE, docs: Document[]) {
    if (docs.length <= 0) return;

    const contextToCitationText = docs.reduce((total, cur) => {
      (total += `\n\n下面是网页 [${cur?.metadata?.title}](${cur?.metadata?.source}) 的内容\n\n`),
        (total += `\n===\n${cur?.pageContent}\n===\n\n`);

      return total;
    }, '');

    const llm = new ChatOpenAI({
      modelName: 'gpt-3.5-turbo',
      temperature: 0.9,
      maxTokens: 1024,
    });

    const systemPrompt = summarize.systemPrompt.replace(
      `{text}`,
      contextToCitationText?.slice(0, 12000),
    );
    const stream = await llm.stream([
      new SystemMessage(systemPrompt),
      new HumanMessage(
        `The context to be summarized is as follows: \n ===\n ${contextToCitationText} \n ===`,
      ),
      new HumanMessage(`Please output the answer in ${locale} language:`),
    ]);

    return stream;
  }

  async getContextualQuestion(query: string, locale: LOCALE, chatHistory: LLMChatMessage[]) {
    this.logger.log(`[getContextualQuestion] query: ${query}, chat history: ${chatHistory}`);

    // 构建总结的 Prompt，将 question + chatHistory 总结成
    const contextualizeQPrompt = ChatPromptTemplate.fromMessages([
      ['system', contextualizeQA.systemPrompt(locale)],
      new MessagesPlaceholder('chatHistory'),
      ['human', `The user's question is {question}, please output answer in ${locale} language:`],
    ]);
    const contextualizeQChain = contextualizeQPrompt
      .pipe(this.llm as any)
      .pipe(new StringOutputParser());

    return await contextualizeQChain.invoke({
      question: query,
      chatHistory,
    });
  }

  /**
   * Retrieve relevant docs
   * @param uid
   * @param query
   * @param url
   * @returns
   */
  async getRetrievalDocs(
    user: User,
    query: string,
    filter?: RetrieveFilter,
  ): Promise<Document<PageMeta>[]> {
    this.logger.log(
      `[getRetrievalDocs] uid: ${user.uid}, query: ${query}, filter: ${JSON.stringify(filter)}`,
    );

    const retrievalResults: ContentPayload[] = await this.ragService.retrieve(user, {
      query,
      filter,
    });

    this.logger.log('retrievalResults: ' + JSON.stringify(retrievalResults));

    const retrievedDocs = retrievalResults.map((res) => ({
      metadata: {
        source: res.url,
        title: res.title,
        collectionId: res.collectionId,
        resourceId: res.resourceId,
      },
      pageContent: res.content,
    }));

    return retrievedDocs;
  }

  async chat(query: string, locale: LOCALE, chatHistory: LLMChatMessage[], docs: Document[]) {
    this.logger.log(`[chat] activated with query: ${query}}`);

    const qaPrompt = ChatPromptTemplate.fromMessages([
      ['system', qa.systemPrompt],
      new MessagesPlaceholder('chatHistory'),
      ['human', `The context as follow:\n === \n {context} \n === \n`],
      ['human', `The user's question is {question}, please output answer in ${locale} language:`],
    ]);

    // 基于上下文进行问答
    const ragChain = await createStuffDocumentsChain({
      llm: this.llm,
      prompt: qaPrompt,
      outputParser: new StringOutputParser(),
    });

    return {
      stream: ragChain.stream({
        question: query,
        context: docs,
        chatHistory,
      }),
    };
  }

  async onlineSearch(query: string, locale: LOCALE): Promise<SearchResultContext[]> {
    let jsonContent: any = [];
    try {
      const REFERENCE_COUNT = 8;
      const DEFAULT_SEARCH_ENGINE_TIMEOUT = 5;
      const queryPayload = JSON.stringify({
        q: query,
        num: REFERENCE_COUNT,
        hl: locale?.toLocaleLowerCase(),
        gl: locale?.toLocaleLowerCase() === LOCALE.ZH_CN?.toLocaleLowerCase() ? 'cn' : 'us',
      });

      const res = await fetch('https://google.serper.dev/search', {
        method: 'post',
        headers: {
          'X-API-KEY': this.configService.get('serper.apiKey'),
          'Content-Type': 'application/json',
        },
        body: queryPayload,
      });
      jsonContent = await res.json();

      // convert to the same format as bing/google
      const contexts = [];
      if (jsonContent.hasOwnProperty('knowledgeGraph')) {
        const url = jsonContent.knowledgeGraph.descriptionUrl || jsonContent.knowledgeGraph.website;
        const snippet = jsonContent.knowledgeGraph.description;
        if (url && snippet) {
          contexts.push({
            name: jsonContent.knowledgeGraph.title || '',
            url: url,
            snippet: snippet,
          });
        }
      }

      if (jsonContent.hasOwnProperty('answerBox')) {
        const url = jsonContent.answerBox.url;
        const snippet = jsonContent.answerBox.snippet || jsonContent.answerBox.answer;
        if (url && snippet) {
          contexts.push({
            name: jsonContent.answerBox.title || '',
            url: url,
            snippet: snippet,
          });
        }
      }
      if (jsonContent.hasOwnProperty('organic')) {
        for (const c of jsonContent.organic) {
          contexts.push({
            name: c.title,
            url: c.link,
            snippet: c.snippet || '',
          });
        }
      }
      return contexts.slice(0, REFERENCE_COUNT);
    } catch (e) {
      this.logger.error(`onlineSearch error encountered: ${e}`);
      return [];
    }
  }

  async searchEnhance(query: string, locale: LOCALE, chatHistory: LLMChatMessage[]) {
    this.logger.log(`[searchEnhance] activated with query: ${query}, locale: ${locale}`);

    const stopWords = ['<|im_end|>', '[End]', '[end]', '\nReferences:\n', '\nSources:\n', 'End.'];

    // 构建总结的 Prompt，将 question + chatHistory 总结成
    const contextualizeQPrompt = ChatPromptTemplate.fromMessages([
      ['system', contextualizeQA.systemPrompt(locale)],
      new MessagesPlaceholder('chatHistory'),
      ['human', `The user's question is {question}, please output answer in ${locale} language:`],
    ]);
    const contextualizeQChain = contextualizeQPrompt
      .pipe(this.llm as any)
      .pipe(new StringOutputParser());
    const questionWithContext =
      chatHistory.length === 1 || chatHistory.length === 0
        ? query
        : await contextualizeQChain.invoke({
            question: query,
            locale,
            chatHistory,
          });

    const contexts = await this.onlineSearch(questionWithContext, locale);
    const contextToCitationText = contexts
      .map((item, index) => `[[citation:${index + 1}]] ${item?.['snippet']}`)
      .join('\n\n');
    this.logger.log('search result contexts', contextToCitationText);
    // 临时先兼容基于文档召回的 sources 格式，快速实现联网搜索和联通前端
    const sources: Source[] = contexts.map((item) => ({
      pageContent: item.snippet,
      score: -1,
      metadata: {
        source: item.url,
        title: item.name,
      },
    }));

    const systemPrompt = searchEnhance.systemPrompt.replace(`{context}`, contextToCitationText);

    const llm = new ChatOpenAI({
      modelName: 'gpt-3.5-turbo',
      temperature: 0.9,
      maxTokens: 1024,
    });
    const stream = await llm.stream([
      new SystemMessage(systemPrompt),
      new HumanMessage(
        `The user's query is ${query}, please output answer in locale's ${locale} language:`,
      ),
    ]);

    return {
      sources,
      stream,
    };
  }
}<|MERGE_RESOLUTION|>--- conflicted
+++ resolved
@@ -28,13 +28,9 @@
 import { PageMeta, Source } from '../types/weblink';
 import { SearchResultContext } from '../types/search';
 import { RAGService } from '../rag/rag.service';
-<<<<<<< HEAD
-import { SearchResult } from '../common/weaviate.dto';
-import { LOCALE } from 'src/types/locale';
-=======
 import { ContentPayload } from '../rag/rag.dto';
 import { RetrieveFilter } from 'src/conversation/conversation.dto';
->>>>>>> 0f43d2f0
+import { LOCALE } from 'src/types/locale';
 
 @Injectable()
 export class LlmService implements OnModuleInit {
