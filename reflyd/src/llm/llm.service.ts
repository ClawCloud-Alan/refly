--- conflicted
+++ resolved
@@ -37,14 +37,9 @@
 import { uniqueFunc } from '../utils/unique';
 import { ContentMeta } from './dto';
 import { categoryList } from '../prompts/utils/category';
-<<<<<<< HEAD
-import { Source } from 'src/types/weblink';
-import { SearchResultContext } from 'src/types/search';
-import { PrismaService } from 'src/common/prisma.service';
-=======
 import { Source } from '../types/weblink';
 import { SearchResultContext } from '../types/search';
->>>>>>> a253b9cf
+import { PrismaService } from '../common/prisma.service';
 
 @Injectable()
 export class LlmService implements OnModuleInit {
